\section{The Search Improvement}
\label{improvement}

As we've seen in the previous section, the non-commutativity of conjunction is one of the reasons for
refutational incompleteness (the other one is recursion). Switching arguments of a certain conjunction
can sometimes improve the results; there is, however, no certain static order,
beneficial in all cases. Thus, we can make the following observations:

\begin{itemize}
\item the conjunction to change has to be properly identified;
\item the order of conjunct evaluation has to be a subject of a \emph{dynamic} choice.
\end{itemize}

Our improvement of the search is based on the idea of switching the order of conjuncts only when
the divergence of the first one is detected. More specifically: 

\begin{itemize}
\item during the search, we keep the track of all conjunctions being performed;
\item when we detect the divergence, we roll back to the nearest conjunction, for which 
we did not try all orders of constituents yet, switch its constituents, and rerun 
the search from that conjunction.
\end{itemize}

The important detail is the divergence test. Of course, due to the fundamental results in computability
theory, there is no hope to find a \emph{precise} computable test, which constitutes the necessary and 
sufficient condition of divergence. However, in our case a sufficient condition is sufficient. Indeed,  
a sufficient condition identifies a case, when the search, being continued, will lead to an incompleteness 
(since a divergence in our semantics always means incompleteness). Thus, it is no harm to try some other way. 

Another important question is the discipline of conjunct reordering. Indeed, simply switching any two operands
of, for example, \mbox{$(g_1\wedge g_2)\wedge g_3$}, would not allow us to try \mbox{$(g_1\wedge g_3)\wedge g_2$}.
Thus, we have to flatten each ``cluster'' of nested conjunctions into a list of conjuncts\mbox{$\bigwedge g_i$}, 
where none of the goals $g_i$ is a conjunction. Then, it may seem at the first glance, that the number of orderings to try 
is exponential on the number of conjuncts; we are going to show, that, fortunately, this is not the case, and
a quadratic number of orders is suffucient.

In the rest of the section we address all these issues in details: first, we formally present the divergence
criterion and prove the necessity property; then, we describe an efficient reordering discipline. Finally, we present a
modified version of the semantics with incorporated divergence test and reordering. This semantics can be
considered as a modified version of the search, and we prove, that this modification is a proper improvement.

\subsection{The Divergence Test}

Our divergence test is based on the following notion:

\begin{definition}
\normalfont 
We say, that a vector of terms $\overline{a^{\phantom{x}}_i}$ is more general, than a vector of terms $\overline{b^{\phantom{x}}_i}$ (notation 
$\overline{a^{\phantom{x}}_i}\succeq\overline{b^{\phantom{x}}_i}$), if there is a substitution $\tau$, such that for $\forall i\;b_i = a_i \tau$.
\end{definition}

The idea of the divergence test is rather simple: it identifies a recursive call with more general arguments 
than (some) enclosing one. To state it formally and prove using the semantics from section~\ref{language}, we need several definitions and lemmas.
<<<<<<< HEAD

\begin{definition}
\normalfont
A semantic variable $v$ is \emph{observable} w.r.t. the intrepretation $\iota$ and substitution $\sigma$, if there exists 
a syntactic variable $x$, such that \mbox{$v \in FV(\iota(x) \sigma)$}.
\end{definition}

\begin{definition}
\normalfont
A semantic statement 

$$
\otrans{\Gamma,\iota}{(\sigma,\,\delta)}{g}{S}
$$ 

\noindent is \emph{well-formed}, if \mbox{$dom(\sigma) \subseteq \delta$}, and any semantic variable, observable w.r.t. $\iota$ and $\sigma$, belongs to $\delta$.  
\end{definition}

Note, the root semantic statement \mbox{$\otrans{\Gamma,\bot}{(\epsilon,\,\emptyset)}{g}{S}$} is always well-formed.

\begin{lemma}
\label{one}
\normalfont
 For a well-formed semantic statement, every statement in its derivation tree is also well-formed.
\end{lemma}

The proof is by induction on derivation tree. Note, we need to generalize the statement of the lemma, adding the well-formedness
condition w.r.t. $\iota$, $\sigma_r$, $\delta_r$ for any $(\sigma_r, \delta_r) \in S$.

The next lemma ensures, that any substitution in the RHS of a semantic statement is a correct refinement of that in the LHS:

\begin{lemma}
\label{two}
\normalfont
For a well-formed semantic statement 

$$
\otrans{\Gamma,\iota}{(\sigma,\,\delta)}{g}{S}
$$ 

\noindent and any result \mbox{$(\sigma_r,\,\delta_r) \in S$}, there exists a substitution $\Delta$, such that:
  \begin{enumerate}
    \item \mbox{$\sigma_r = \sigma\circ\Delta$};
    \item any semantic variable \mbox{$v\in dom(\Delta)\cup ran(\Delta)$} either is observable w.r.t. $\iota$ and $\sigma$,
 or does not belong to $\delta$ (where $ran(\Delta)=\bigcup_{v\in dom(\Delta)}FV(\Delta(v))$).
  \end{enumerate}   
\end{lemma}

The proof is by induction on derivation tree; we as well need to generalize the statement of the lemma, adding the condition, that the 
set of all allocated semantic variables $\delta$ can only grow during the evaluation.

The final lemma formalizes the intuitive considerations, that the evaluation for a more general state cannot fail, if the evaluation 
for a more specific state doesn't fail:

\begin{lemma}
\label{three}
\normalfont
Let 

$$
\otrans{\Gamma,\iota}{(\sigma,\,\delta)}{g}{S}
$$ 

and 

$$\otrans{\Gamma,\iota^\prime}{(\sigma^\prime,\,\delta^\prime)}{g}{S^\prime}
$$

\noindent be two well-formed semantic statements, and let $\tau$ be a substitution, such that 
for any syntactic variable $x$ \mbox{$\iota^\prime(x) \sigma^\prime = \iota(x) \sigma \tau$}. Then the 
derivation tree of the first statement has greater or equal height, then the derivation 
tree of the second statement.
\end{lemma}

The proof is by induction on the derivation tree for the second statement. We need to generalize the statement of the lemma, adding the requirement, that 
for any substitution $s^\prime_r$ in the RHS of the second statement, there has to be a substitution $s_r$ in the RHS of the first statement,
such that there exists a substitution $\tau_r$, such that for any syntactic variable $x$ \mbox{$\iota^\prime(x) \sigma^\prime_r = \iota(x) \sigma_r \tau_r$}. 
In the cases of $\textsc{Fresh}$ and $\textsc{Invoke}$ rules, some semantic variables can become non-observable, and we need to define a substitution $\tau_r$ 
separately for these ``forgotten'' variables and those, which remain observable, using Lemma~\ref{two}.

This is enough to prove that, indeed, our test constitutes a sufficient condition for divergence.

\begin{theorem}[Divergence criterion]
\normalfont
For any well-formed semantic statement 

$$
\otrans{\Gamma,\iota}{(\sigma,\,\delta)}{r^k\,t_1\dots t_k}{S}
$$ 

if its proper derivation subtree has a semantic statement 

$$
\otrans{\Gamma,\iota^\prime}{(\sigma^\prime,\,\delta^\prime)}{r^k\,t^\prime_1\dots t^\prime_k}{S^\prime}
$$

then \mbox{$\overline{t^\prime_i \iota^\prime \sigma^\prime} \not \succeq \overline{t^{\phantom{\prime}}_i \iota \sigma}$}. 
\end{theorem}
\begin{proof}
Assume, that \mbox{$\overline{t^\prime_i \iota^\prime \sigma^\prime}\succeq \overline{t^{\phantom{\prime}}_i \iota \sigma}$}. 

By Lemma~\ref{one}, the semantic statement

$$
\otrans{\Gamma,\iota^\prime}{(\sigma^\prime,\,\delta^\prime)}{r^k\,t^\prime_1\dots t^\prime_k}{S^\prime}
$$

\noindent is well-formed.

By Lemma~\ref{three}, the derivation tree for

$$
\otrans{\Gamma,\iota^\prime}{(\sigma^\prime,\,\delta^\prime)}{r^k\,t^\prime_1\dots t^\prime_k}{S^\prime}
$$

\noindent has greater or equal height than that for

$$
\otrans{\Gamma,\iota}{(\sigma,\,\delta)}{r^k\,t_1\dots t_k}{S}
$$ 

\noindent which contradicts the theorem condition.
\end{proof}
=======
>>>>>>> b976a742

\begin{definition}
\normalfont
A semantic variable $v$ is \emph{observable} w.r.t. the intrepretation $\iota$ and substitution $\sigma$, if there exists 
a syntactic variable $x$, such that \mbox{$v \in FV(\iota(x) \sigma)$}.
\end{definition}

\begin{definition}
\normalfont
A semantic statement 

$$
\otrans{\Gamma,\iota}{(\sigma,\,\delta)}{g}{S}
$$ 

\noindent is \emph{well-formed}, if \mbox{$dom(\sigma) \subseteq \delta$}, and any semantic variable, observable w.r.t. $\iota$ and $\sigma$, belongs to $\delta$.  
\end{definition}

Note, the root semantic statement \mbox{$\otrans{\Gamma,\bot}{(\epsilon,\,\emptyset)}{g}{S}$} is always well-formed.

\begin{lemma}
\label{one}
\normalfont
 For a well-formed semantic statement, every statement in its derivation tree is also well-formed.
\end{lemma}

The proof is by induction on derivation tree. Note, we need to generalize the statement of the lemma, adding the well-formedness
condition w.r.t. $\iota$, $\sigma_r$, $\delta_r$ for any $(\sigma_r, \delta_r) \in S$.

The next lemma ensures, that any substitution in the RHS of a semantic statement is a correct refinement of that in the LHS:

\begin{lemma}
\label{two}
\normalfont
For a well-formed semantic statement 

$$
\otrans{\Gamma,\iota}{(\sigma,\,\delta)}{g}{S}
$$ 

\noindent and any result \mbox{$(\sigma_r,\,\delta_r) \in S$}, there exists a substitution $\Delta$, such that:
  \begin{enumerate}
    \item \mbox{$\sigma_r = \sigma\circ\Delta$};
    \item any semantic variable \mbox{$v\in dom(\Delta)\cup ran(\Delta)$} either is observable w.r.t. $\iota$ and $\sigma$,
 or does not belong to $\delta$ (where $ran(\Delta)=\bigcup_{v\in dom(\Delta)}FV(\Delta(v))$).
  \end{enumerate}   
\end{lemma}

The proof is by induction on derivation tree; we as well need to generalize the statement of the lemma, adding the condition, that the 
set of all allocated semantic variables $\delta$ can only grow during the evaluation.

The final lemma formalizes the intuitive considerations, that the evaluation for a more general state cannot fail, if the evaluation 
for a more specific state doesn't fail:

\begin{lemma}
\label{three}
\normalfont
Let 

$$
\otrans{\Gamma,\iota}{(\sigma,\,\delta)}{g}{S}
$$ 

and 

$$\otrans{\Gamma,\iota^\prime}{(\sigma^\prime,\,\delta^\prime)}{g}{S^\prime}
$$

\noindent be two well-formed semantic statements, and let $\tau$ be a substitution, such that 
for any syntactic variable $x$ \mbox{$\iota^\prime(x) \sigma^\prime = \iota(x) \sigma \tau$}. Then the 
derivation tree of the first statement has greater or equal height, then the derivation 
tree of the second statement.
\end{lemma}

The proof is by induction on the derivation tree for the second statement. We need to generalize the statement of the lemma, adding the requirement, that 
for any substitution $s^\prime_r$ in the RHS of the second statement, there has to be a substitution $s_r$ in the RHS of the first statement,
such that there exists a substitution $\tau_r$, such that for any syntactic variable $x$ \mbox{$\iota^\prime(x) \sigma^\prime_r = \iota(x) \sigma_r \tau_r$}. 
In the cases of $\textsc{Fresh}$ and $\textsc{Invoke}$ rules, some semantic variables can become non-observable, and we need to define a substitution $\tau_r$ 
separately for these ``forgotten'' variables and those, which remain observable, using Lemma~\ref{two}.

This is enough to prove that, indeed, our test constitutes a sufficient condition for divergence.

\begin{theorem}[Divergence criterion]
\normalfont
For any well-formed semantic statement 

$$
\otrans{\Gamma,\iota}{(\sigma,\,\delta)}{r^k\,t_1\dots t_k}{S}
$$ 

if its proper derivation subtree has a semantic statement 

$$
\otrans{\Gamma,\iota^\prime}{(\sigma^\prime,\,\delta^\prime)}{r^k\,t^\prime_1\dots t^\prime_k}{S^\prime}
$$

then \mbox{$\overline{t^\prime_i \iota^\prime \sigma^\prime} \not \succeq \overline{t^{\phantom{\prime}}_i \iota \sigma}$}. 
\end{theorem}
\begin{proof}
Assume, that \mbox{$\overline{t^\prime_i \iota^\prime \sigma^\prime}\succeq \overline{t^{\phantom{\prime}}_i \iota \sigma}$}. 

By Lemma~\ref{one}, the semantic statement

$$
\otrans{\Gamma,\iota^\prime}{(\sigma^\prime,\,\delta^\prime)}{r^k\,t^\prime_1\dots t^\prime_k}{S^\prime}
$$

\noindent is well-formed.

By Lemma~\ref{three}, the derivation tree for

$$
\otrans{\Gamma,\iota^\prime}{(\sigma^\prime,\,\delta^\prime)}{r^k\,t^\prime_1\dots t^\prime_k}{S^\prime}
$$

\noindent has greater or equal height than that for

$$
\otrans{\Gamma,\iota}{(\sigma,\,\delta)}{r^k\,t_1\dots t_k}{S}
$$ 

\noindent which contradicts the theorem condition.
\end{proof}

\subsection{Conjuncts Reordering}

Indeed, consider a diverging conjunction \mbox{$g_1\wedge g_2\wedge g_3$}, and assume, that \mbox{$g_1\wedge g_2$} converges. 
Does it make any sense to switch the first two conjuncts? Obviously, \mbox{$g_2\wedge g_1$} either diverges, or converges with the same 
result as \mbox{$g_1\wedge g_2$} (up to the renaming of semantic variables). Anyway, switching the first two conjuncts is
unnecessary. This observation can be easily generalized: if we have a converging prefix $\omega$ in a list of conjuncts $\omega\rho$, making
any permutations inside $\omega$ is pointless.

Next, suppose we already have a list of conjuncts \mbox{$\omega\dots g_1\dots g_2\dots$}, where $\omega$ is a converging prefix, and
$g_1$ and $g_2$~--- two goals, which, being placed immediately after $\omega$, converge (if there are no such
goals, the whole list, obviously, diverges). Do we need to try both cases ($g_1$ or $g_2$ immediately after $\omega$)? 
It is rather easy to see, that \mbox{$\omega g_1$} delivers no less information, than \mbox{$\omega$}; since
$g_2$ converges immediately after $\omega$, it will converge after \mbox{$\omega g_1$}. Thus, we may apply a greedy approach: each
time we have a converging prefix of conjuncts (possibly empty), and some tail. We try to put each conjunct from the tail 
immediately after the prefix. If we find a converging conjunct, we attach it to the prefix and continue; if no, then the list of 
conjuncts diverges. Thus, we can find a converging order (if any) in a quadratic time.

% (Lemma~\ref{three} from Appendix~\ref{appendix}
%can be used to justify this claim). Thus, we do not to try two cases.


\begin{comment}
First, we need a way to detect 
a situation, when we give up on current conjunction and proceed to the next enclosing one (if any).
We represent a cluster of nested conjunctions as a state \mbox{$([p_i], n, [s_i])$}, where $[p_i]$, $[s_i]$ are lists of
non-conjunction goals, $n$~--- some natural number. We call $[p_i]$ a prefix, $[s_i]$~--- a suffix, and $n$~--- a position. 
Initially, the prefix is empty, $n=0$, and the suffix consists of the list of all conjuncts.

Let \mbox{$[p_i], n, [s_1,\dots]$} be a state; we try to evaluate $s_1$. There are three possible outcomes:

\begin{enumerate}
\item The evaluation converges; then we change the state into \mbox{$[p_i,s_1], 0, [s_2\dots]$} and continue.
\item The evaluation ends with a signal, that a divergence was detected inside the evaluation of $s_1$. We
change the state into \mbox{$[p_i], n+1, [s_{n+1},\dots,s_n=s_1,\dots]$} (in other words, we switch $s_1$ with 
$s_{n+1}$).
\item The evaluation diverges without detectiong. Nothing can be done in this case.
\end{enumerate}



We also need to pay a special attention to make it possible to enumerate all orders of all conjuncts in
compound conjunctions, not only immediate ones; thus, in \mbox{$(g_1\wedge g_2)\wedge g_3$} we should
be able to try not only \mbox{$(g_1\wedge g_2)\wedge g_3$} and \mbox{$g_3 \wedge(g_1\wedge g_2)$}, but, 
for example, \mbox{$(g_2\wedge g_1)\wedge g_3$}, etc. It can be easily achieved by flattening all nested
conjunctions to a \emph{cluster} $\bigwedge g_i$, where none of $g_i$ is a conjunction. 

In may seem at a first glance, that in the worst case an exponential number of conjunct orders have to
be tried. This is, actually, not true, because we do not need to try different orders in the
converging prefix of conjuncts. We present the following discipline of reordering:

\begin{itemize}
\item We associate a natural number $n$ with each cluster of conjuncts; initially this
number is $0$. Informally, the non-zero value $k$ says, that we reordered the cluster by
putting $k$-th conjuncts in the first place.
\item    
\end{itemize}



Moreover, all orders tried so far, have to be memorized. When we tried out every one, we need to 
proceed to the next enclosing conjunction (if any). Note, in this approach we modify the conjunctions 
according to their dynamic evaluation order, not static scoping. 


Now it is sufficient to present a query, which is not refutationally complete w.r.t. to the semantics, 
but becomes refutationally complete w.r.t. to the improvement. For such query we can take 
\mbox{\lstinline|fresh ($p\;q$) (append$^o\;p\;q\;$ Nil)|}~--- indeed, from Section~\ref{incompleteness} we
already know, that it diverges. We also remember that the reason of the divergence is the infinite
sequence of recursive calls with renamed arguments~--- but this means, that the divergence test is satisfied.
Finally, switching the recursive call to \lstinline|append$^o$| with the preceding conjunct makes the query converge~--- this is exactly, what the improvement does.
\end{comment}<|MERGE_RESOLUTION|>--- conflicted
+++ resolved
@@ -51,132 +51,6 @@
 
 The idea of the divergence test is rather simple: it identifies a recursive call with more general arguments 
 than (some) enclosing one. To state it formally and prove using the semantics from section~\ref{language}, we need several definitions and lemmas.
-<<<<<<< HEAD
-
-\begin{definition}
-\normalfont
-A semantic variable $v$ is \emph{observable} w.r.t. the intrepretation $\iota$ and substitution $\sigma$, if there exists 
-a syntactic variable $x$, such that \mbox{$v \in FV(\iota(x) \sigma)$}.
-\end{definition}
-
-\begin{definition}
-\normalfont
-A semantic statement 
-
-$$
-\otrans{\Gamma,\iota}{(\sigma,\,\delta)}{g}{S}
-$$ 
-
-\noindent is \emph{well-formed}, if \mbox{$dom(\sigma) \subseteq \delta$}, and any semantic variable, observable w.r.t. $\iota$ and $\sigma$, belongs to $\delta$.  
-\end{definition}
-
-Note, the root semantic statement \mbox{$\otrans{\Gamma,\bot}{(\epsilon,\,\emptyset)}{g}{S}$} is always well-formed.
-
-\begin{lemma}
-\label{one}
-\normalfont
- For a well-formed semantic statement, every statement in its derivation tree is also well-formed.
-\end{lemma}
-
-The proof is by induction on derivation tree. Note, we need to generalize the statement of the lemma, adding the well-formedness
-condition w.r.t. $\iota$, $\sigma_r$, $\delta_r$ for any $(\sigma_r, \delta_r) \in S$.
-
-The next lemma ensures, that any substitution in the RHS of a semantic statement is a correct refinement of that in the LHS:
-
-\begin{lemma}
-\label{two}
-\normalfont
-For a well-formed semantic statement 
-
-$$
-\otrans{\Gamma,\iota}{(\sigma,\,\delta)}{g}{S}
-$$ 
-
-\noindent and any result \mbox{$(\sigma_r,\,\delta_r) \in S$}, there exists a substitution $\Delta$, such that:
-  \begin{enumerate}
-    \item \mbox{$\sigma_r = \sigma\circ\Delta$};
-    \item any semantic variable \mbox{$v\in dom(\Delta)\cup ran(\Delta)$} either is observable w.r.t. $\iota$ and $\sigma$,
- or does not belong to $\delta$ (where $ran(\Delta)=\bigcup_{v\in dom(\Delta)}FV(\Delta(v))$).
-  \end{enumerate}   
-\end{lemma}
-
-The proof is by induction on derivation tree; we as well need to generalize the statement of the lemma, adding the condition, that the 
-set of all allocated semantic variables $\delta$ can only grow during the evaluation.
-
-The final lemma formalizes the intuitive considerations, that the evaluation for a more general state cannot fail, if the evaluation 
-for a more specific state doesn't fail:
-
-\begin{lemma}
-\label{three}
-\normalfont
-Let 
-
-$$
-\otrans{\Gamma,\iota}{(\sigma,\,\delta)}{g}{S}
-$$ 
-
-and 
-
-$$\otrans{\Gamma,\iota^\prime}{(\sigma^\prime,\,\delta^\prime)}{g}{S^\prime}
-$$
-
-\noindent be two well-formed semantic statements, and let $\tau$ be a substitution, such that 
-for any syntactic variable $x$ \mbox{$\iota^\prime(x) \sigma^\prime = \iota(x) \sigma \tau$}. Then the 
-derivation tree of the first statement has greater or equal height, then the derivation 
-tree of the second statement.
-\end{lemma}
-
-The proof is by induction on the derivation tree for the second statement. We need to generalize the statement of the lemma, adding the requirement, that 
-for any substitution $s^\prime_r$ in the RHS of the second statement, there has to be a substitution $s_r$ in the RHS of the first statement,
-such that there exists a substitution $\tau_r$, such that for any syntactic variable $x$ \mbox{$\iota^\prime(x) \sigma^\prime_r = \iota(x) \sigma_r \tau_r$}. 
-In the cases of $\textsc{Fresh}$ and $\textsc{Invoke}$ rules, some semantic variables can become non-observable, and we need to define a substitution $\tau_r$ 
-separately for these ``forgotten'' variables and those, which remain observable, using Lemma~\ref{two}.
-
-This is enough to prove that, indeed, our test constitutes a sufficient condition for divergence.
-
-\begin{theorem}[Divergence criterion]
-\normalfont
-For any well-formed semantic statement 
-
-$$
-\otrans{\Gamma,\iota}{(\sigma,\,\delta)}{r^k\,t_1\dots t_k}{S}
-$$ 
-
-if its proper derivation subtree has a semantic statement 
-
-$$
-\otrans{\Gamma,\iota^\prime}{(\sigma^\prime,\,\delta^\prime)}{r^k\,t^\prime_1\dots t^\prime_k}{S^\prime}
-$$
-
-then \mbox{$\overline{t^\prime_i \iota^\prime \sigma^\prime} \not \succeq \overline{t^{\phantom{\prime}}_i \iota \sigma}$}. 
-\end{theorem}
-\begin{proof}
-Assume, that \mbox{$\overline{t^\prime_i \iota^\prime \sigma^\prime}\succeq \overline{t^{\phantom{\prime}}_i \iota \sigma}$}. 
-
-By Lemma~\ref{one}, the semantic statement
-
-$$
-\otrans{\Gamma,\iota^\prime}{(\sigma^\prime,\,\delta^\prime)}{r^k\,t^\prime_1\dots t^\prime_k}{S^\prime}
-$$
-
-\noindent is well-formed.
-
-By Lemma~\ref{three}, the derivation tree for
-
-$$
-\otrans{\Gamma,\iota^\prime}{(\sigma^\prime,\,\delta^\prime)}{r^k\,t^\prime_1\dots t^\prime_k}{S^\prime}
-$$
-
-\noindent has greater or equal height than that for
-
-$$
-\otrans{\Gamma,\iota}{(\sigma,\,\delta)}{r^k\,t_1\dots t_k}{S}
-$$ 
-
-\noindent which contradicts the theorem condition.
-\end{proof}
-=======
->>>>>>> b976a742
 
 \begin{definition}
 \normalfont
@@ -318,6 +192,124 @@
 immediately after the prefix. If we find a converging conjunct, we attach it to the prefix and continue; if no, then the list of 
 conjuncts diverges. Thus, we can find a converging order (if any) in a quadratic time.
 
+\subsection{Improved Search Sematics}
+
+\newcommand{\extSearchRule}[8] {
+  #1, #2, #3, #4 \vdash (#5, #6) \xRightarrow{#7}_{e} #8}
+
+\begin{figure*}
+\begin{minipage}[t]{\textwidth}
+\small
+
+      \[ \extSearchRule{\Gamma}{\iota}{h}{p}{\sigma}{\delta}{r^k t_1 \dots t_k}{ \bot },  \quad v_i = t_i \iota \sigma, \quad (v_1, \dots, v_k) \succeq h(r^k)
+          \ruleno{ExtInvokeFail} \]
+          
+      \[ \frac{ \extSearchRule{\Gamma}{\epsilon[x_1 \leftarrow v_1, \dots, x_k \leftarrow v_k]}{h[r^k \leftarrow (v_1, \dots, v_k)]}{0}{\epsilon}{\delta}{g}{ \{(\sigma_1, \delta_1), \dots, (\sigma_n, \delta_n)\} } }
+               { \extSearchRule{\Gamma}{\iota}{h}{p}{\sigma}{\delta}{r^k t_1 \dots t_k}{ \{ (\sigma \sigma_1, \delta_1), \dots, (\sigma \sigma_n, \delta_n) \} }},  \]
+      \[            v_i = t_i \iota \sigma, \quad \Gamma(r^k) = \lambda x_1 \dots x_k. g, \quad (v_1, \dots, v_k) \nsucceq h(r^k) 
+         \ruleno{ExtInvokeSuccess}\]
+\end{minipage}      
+\caption{Big-step operational semantics for improved search (relation invocation rules)}
+\label{improved-semantics-invoke}
+\end{figure*}
+
+\begin{figure*}
+\begin{minipage}[t]{\textwidth}
+\small
+
+      \[ \extSearchRule{\Gamma}{\iota}{h}{p}{\sigma}{\delta}{t_1 \equiv t_2}{\emptyset}, \quad mgu(t_1 \iota \sigma, t_2 \iota \sigma) = \bot
+           \ruleno{ExtUnifyFail} \]
+       
+       \[ \extSearchRule{\Gamma}{\iota}{h}{p}{\sigma}{\delta}{t_1 \equiv t_2}{(\sigma \Delta, \delta)}, \quad mgu(t_1 \iota \sigma, t_2 \iota \sigma) = \Delta \ne \bot
+           \ruleno{ExtUnifySuccess} \]
+       
+       \[ \frac{ \begin{array}{c}
+                       \extSearchRule{\Gamma}{\iota}{h}{0}{\sigma}{\delta}{g_1}{S_1} \\
+                       \extSearchRule{\Gamma}{\iota}{h}{0}{\sigma}{\delta}{g_2}{S_2}
+                     \end{array} }
+                  {  \extSearchRule{\Gamma}{\iota}{h}{p}{\sigma}{\delta}{g_1 \vee g_2}{S_1 \uplus S_2}}
+           \ruleno{ExtDisj} \]
+         
+       \[ \frac{ \begin{array}{c}
+                       \extSearchRule{\Gamma}{\iota}{h}{0}{\sigma}{\delta}{g_1}{ \{(\sigma_1, \delta_1), \dots, (\sigma_n, \delta_n)\} } \\
+                       \extSearchRule{\Gamma}{\iota}{h}{0}{\sigma_i}{\delta_i}{g_2}{S_i}
+                     \end{array} }
+                  {  \extSearchRule{\Gamma}{\iota}{h}{p}{\sigma}{\delta}{g_1 \wedge g_2}{\uplus_i S_i}}
+           \ruleno{ExtConj}  \]
+           
+        \[ \frac{ \extSearchRule{\Gamma}{\iota[x \leftarrow \alpha]}{h}{0}{\sigma}{\delta \cup \alpha}{g}{ S } }
+               { \extSearchRule{\Gamma}{\iota}{h}{p}{\sigma}{\delta}{\lstinline|fresh ($x$) \ $g$|}{S}},
+                 \alpha \not\in \delta
+            \ruleno{ExtFresh} \]
+\end{minipage}      
+\caption{Big-step operational semantics for improved search (normal evaluation rules)}
+\label{improved-semantics-normal}
+\end{figure*}
+
+\begin{figure*}
+\begin{minipage}[t]{\textwidth}
+\small
+       \[ \frac{ \begin{array}{c}
+                       \extSearchRule{\Gamma}{\iota}{h}{0}{\sigma}{\delta}{g_1}{\bot}
+                     \end{array} }
+                  {  \extSearchRule{\Gamma}{\iota}{h}{p}{\sigma}{\delta}{g_1 \vee g_2}{\bot}}
+           \ruleno{DivDisjLeft} \]
+        
+        \[ \frac{ \begin{array}{c}
+                       \extSearchRule{\Gamma}{\iota}{h}{0}{\sigma}{\delta}{g_2}{\bot}
+                     \end{array} }
+                  {  \extSearchRule{\Gamma}{\iota}{h}{p}{\sigma}{\delta}{g_1 \vee g_2}{\bot}}
+           \ruleno{DivDisjRight} \]
+         
+       \[ \frac{ \begin{array}{c}
+                     \extSearchRule{\Gamma}{\iota}{h}{0}{\sigma}{\delta}{g_1}{ \{(\sigma_1, \delta_1), \dots, (\sigma_n, \delta_n)\} } \\
+                     \exists i: \extSearchRule{\Gamma}{\iota}{h}{0}{\sigma_i}{\delta_i}{g_2}{\bot}
+                     \end{array} }
+                  {  \extSearchRule{\Gamma}{\iota}{h}{p}{\sigma}{\delta}{g_1 \wedge g_2}{\bot}} 
+           \ruleno{DivConjRight} \]
+           
+        \[ \frac{ \extSearchRule{\Gamma}{\iota[x \leftarrow \alpha]}{h}{0}{\sigma}{\delta \cup \alpha}{g}{ \bot } }
+               { \extSearchRule{\Gamma}{\iota}{h}{p}{\sigma}{\delta}{\lstinline|fresh ($x$) \ $g$|}{\bot}},
+                 \alpha \not\in \delta
+            \ruleno{DivFresh} \]
+        
+        \[ \frac{ \extSearchRule{\Gamma}{\epsilon[x_1 \leftarrow v_1, \dots, x_k \leftarrow v_k]}{h[r^k \leftarrow (v_1, \dots, v_k)]}{0}{\epsilon}{\delta}{g}{ \bot } }
+               { \extSearchRule{\Gamma}{\iota}{h}{p}{\sigma}{\delta}{r^k t_1 \dots t_k}{ \bot }},  \]
+      \[            v_i = t_i \iota \sigma, \quad \Gamma(r^k) = \lambda x_1 \dots x_k. g, \quad (v_1, \dots, v_k) \nsucceq h(r^k) 
+         \ruleno{DivInvoke}\]
+\end{minipage}      
+\caption{Big-step operational semantics for improved search (divergence propagation)}
+\label{improved-semantics-divergence-prop}
+\end{figure*}
+
+\begin{figure*}
+\begin{minipage}[t]{\textwidth}
+\small
+       \[ \frac{ \extSearchRule{\Gamma}{\iota}{h}{0}{\sigma}{\delta}{g_1}{ \bot } }
+             {  \extSearchRule{\Gamma}{\iota}{h}{p}{\sigma}{\delta}{g_1 \wedge g_2}{\bot} },
+        \quad move(p, g_1 \wedge g_2) = \bot 
+        \ruleno{DivConjRight} \]
+                
+    \[ \frac{ \begin{array}{c}
+                    \extSearchRule{\Gamma}{\iota}{h}{0}{\sigma}{\delta}{g_1}{ \bot } \\
+                    \extSearchRule{\Gamma}{\iota}{h}{p + 1}{\sigma}{\delta}{g'}{r}
+                  \end{array} }
+                {  \extSearchRule{\Gamma}{\iota}{h}{p}{\sigma}{\delta}{g_1 \wedge g_2}{r}},
+        \quad move(p, g_1 \wedge g_2) = g' \ne \bot
+        \ruleno{Reorder} \]
+\end{minipage}      
+\caption{Big-step operational semantics for improved search (conjuncts reordering)}
+\label{improved-semantics-reordering}
+\end{figure*}
+
+
+
+See Fig.~\ref{improved-semantics-invoke}, Fig.~\ref{improved-semantics-normal}, Fig.~\ref{improved-semantics-divergence-prop} and Fig.~\ref{improved-semantics-reordering}.
+
+
+
+
+
 % (Lemma~\ref{three} from Appendix~\ref{appendix}
 %can be used to justify this claim). Thus, we do not to try two cases.
 
@@ -371,4 +363,7 @@
 already know, that it diverges. We also remember that the reason of the divergence is the infinite
 sequence of recursive calls with renamed arguments~--- but this means, that the divergence test is satisfied.
 Finally, switching the recursive call to \lstinline|append$^o$| with the preceding conjunct makes the query converge~--- this is exactly, what the improvement does.
+
+
+
 \end{comment}